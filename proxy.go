package proxify

import (
	"bufio"
	"bytes"
	"context"
	"crypto/tls"
	"fmt"
	"io/ioutil"
	"log"
	"net"
	"net/http"
	"net/http/httputil"
	"net/url"
	"regexp"
	"strconv"
	"strings"

	rbtransport "github.com/Mzack9999/roundrobin/transport"
	"github.com/armon/go-socks5"
	"github.com/elazarl/goproxy"
	"github.com/haxii/fastproxy/bufiopool"
	"github.com/haxii/fastproxy/superproxy"
	"github.com/projectdiscovery/dsl"
	"github.com/projectdiscovery/fastdialer/fastdialer"
	"github.com/projectdiscovery/mapsutil"
	"github.com/projectdiscovery/proxify/pkg/certs"
<<<<<<< HEAD
=======
	"github.com/projectdiscovery/proxify/pkg/logger"
	"github.com/projectdiscovery/proxify/pkg/logger/elastic"
	"github.com/projectdiscovery/proxify/pkg/logger/kafka"
	"github.com/projectdiscovery/proxify/pkg/types"
>>>>>>> ed5aa85e
	"github.com/projectdiscovery/tinydns"
	"github.com/rs/xid"
	"golang.org/x/net/proxy"
)

type OnRequestFunc func(*http.Request, *goproxy.ProxyCtx) (*http.Request, *http.Response)
type OnResponseFunc func(*http.Response, *goproxy.ProxyCtx) *http.Response
type OnConnectFunc func(string, *goproxy.ProxyCtx) (*goproxy.ConnectAction, string)

type Options struct {
<<<<<<< HEAD
	DumpRequest                 bool
	DumpResponse                bool
	Silent                      bool
	Verbose                     bool
	CertCacheSize               int
	Directory                   string
	ListenAddrHTTP              string
	ListenAddrSocks5            string
	OutputDirectory             string
	RequestDSL                  string
	ResponseDSL                 string
	UpstreamHTTPProxies         []string
	UpstreamSock5Proxies        []string
	ListenDNSAddr               string
	DNSMapping                  string
	DNSFallbackResolver         string
	RequestMatchReplaceDSL      string
	ResponseMatchReplaceDSL     string
	OnConnectHTTPCallback       OnConnectFunc
	OnConnectHTTPSCallback      OnConnectFunc
	OnRequestCallback           OnRequestFunc
	OnResponseCallback          OnResponseFunc
	Deny                        []string
	Allow                       []string
	UpstreamProxyRequestsNumber int
=======
	DumpRequest             bool
	DumpResponse            bool
	Silent                  bool
	Verbose                 bool
	CertCacheSize           int
	Directory               string
	ListenAddrHTTP          string
	ListenAddrSocks5        string
	OutputDirectory         string
	RequestDSL              string
	ResponseDSL             string
	UpstreamHTTPProxy       string
	UpstreamSock5Proxy      string
	ListenDNSAddr           string
	DNSMapping              string
	DNSFallbackResolver     string
	RequestMatchReplaceDSL  string
	ResponseMatchReplaceDSL string
	OnConnectHTTPCallback   OnConnectFunc
	OnConnectHTTPSCallback  OnConnectFunc
	OnRequestCallback       OnRequestFunc
	OnResponseCallback      OnResponseFunc
	Deny                    types.CustomList
	Allow                   types.CustomList
	Elastic                 *elastic.Options
	Kafka                   *kafka.Options
>>>>>>> ed5aa85e
}

type Proxy struct {
	Dialer       *fastdialer.Dialer
	options      *Options
	logger       *logger.Logger
	certs        *certs.Manager
	httpproxy    *goproxy.ProxyHttpServer
	socks5proxy  *socks5.Server
	socks5tunnel *superproxy.SuperProxy
	bufioPool    *bufiopool.Pool
	tinydns      *tinydns.TinyDNS
	rbhttp       *rbtransport.RoundTransport
	rbsocks5     *rbtransport.RoundTransport
}

func (p *Proxy) OnRequest(req *http.Request, ctx *goproxy.ProxyCtx) (*http.Request, *http.Response) {
	var userdata types.UserData
	if ctx.UserData != nil {
		userdata = ctx.UserData.(types.UserData)
	} else {
		userdata.Host = req.URL.Host
	}

	// check dsl
	if p.options.RequestDSL != "" {
		m, _ := mapsutil.HTTPRequesToMap(req)
		v, err := dsl.EvalExpr(p.options.RequestDSL, m)
		userdata.Match = err == nil && v.(bool)
	}

	id := xid.New().String()
	userdata.ID = id

	// perform match and replace
	if p.options.RequestMatchReplaceDSL != "" {
		req = p.MatchReplaceRequest(req)
	}

	p.logger.LogRequest(req, userdata) //nolint
	ctx.UserData = userdata

	return req, nil
}

func (p *Proxy) OnResponse(resp *http.Response, ctx *goproxy.ProxyCtx) *http.Response {
	userdata := ctx.UserData.(types.UserData)
	userdata.HasResponse = true
	if p.options.ResponseDSL != "" && !userdata.Match {
		m, _ := mapsutil.HTTPResponseToMap(resp)
		v, err := dsl.EvalExpr(p.options.ResponseDSL, m)
		userdata.Match = err == nil && v.(bool)
	}

	// perform match and replace
	if p.options.ResponseMatchReplaceDSL != "" {
		resp = p.MatchReplaceResponse(resp)
	}

	ctx.UserData = userdata
	return resp
}

func (p *Proxy) OnConnectHTTP(host string, ctx *goproxy.ProxyCtx) (*goproxy.ConnectAction, string) {
	ctx.UserData = types.UserData{Host: host}
	return goproxy.HTTPMitmConnect, host
}

func (p *Proxy) OnConnectHTTPS(host string, ctx *goproxy.ProxyCtx) (*goproxy.ConnectAction, string) {
	ctx.UserData = types.UserData{Host: host}
	return goproxy.MitmConnect, host
}

// MatchReplaceRequest strings or regex
func (p *Proxy) MatchReplaceRequest(req *http.Request) *http.Request {
	// lazy mode - dump request
	reqdump, err := httputil.DumpRequest(req, true)
	if err != nil {
		return req
	}

	// lazy mode - ninja level - elaborate
	m := make(map[string]interface{})
	m["request"] = string(reqdump)
	if v, err := dsl.EvalExpr(p.options.RequestMatchReplaceDSL, m); err != nil {
		return req
	} else {
		reqbuffer := fmt.Sprint(v)
		// lazy mode - epic level - rebuild
		bf := bufio.NewReader(strings.NewReader(reqbuffer))
		requestNew, err := http.ReadRequest(bf)
		if err != nil {
			return req
		}
		// closes old body to allow memory reuse
		req.Body.Close()
		return requestNew
	}
}

// MatchReplaceRequest strings or regex
func (p *Proxy) MatchReplaceResponse(resp *http.Response) *http.Response {
	// lazy mode - dump request
	respdump, err := httputil.DumpResponse(resp, true)
	if err != nil {
		return resp
	}

	// lazy mode - ninja level - elaborate
	m := make(map[string]interface{})
	m["response"] = string(respdump)
	if v, err := dsl.EvalExpr(p.options.ResponseMatchReplaceDSL, m); err != nil {
		return resp
	} else {
		respbuffer := fmt.Sprint(v)
		// lazy mode - epic level - rebuild
		bf := bufio.NewReader(strings.NewReader(respbuffer))
		responseNew, err := http.ReadResponse(bf, nil)
		if err != nil {
			return resp
		}

		// swap responses
		// closes old body to allow memory reuse
		resp.Body.Close()
		return responseNew
	}
}

func (p *Proxy) Run() error {
	if p.tinydns != nil {
		go p.tinydns.Run()
	}

	// http proxy
	if p.httpproxy != nil {
		if len(p.options.UpstreamHTTPProxies) > 0 {
			p.httpproxy.Tr = &http.Transport{Proxy: func(req *http.Request) (*url.URL, error) {
				return url.Parse(p.rbhttp.Next())
			}, TLSClientConfig: &tls.Config{InsecureSkipVerify: true}}
			p.httpproxy.ConnectDial = nil
		} else if len(p.options.UpstreamSock5Proxies) > 0 {
			// for each socks5 proxy create a dialer
			socks5Dialers := make(map[string]proxy.Dialer)
			for _, socks5proxy := range p.options.UpstreamSock5Proxies {
				dialer, err := proxy.SOCKS5("tcp", socks5proxy, nil, proxy.Direct)
				if err != nil {
					return err
				}
				socks5Dialers[socks5proxy] = dialer
			}
			p.httpproxy.Tr = &http.Transport{Dial: func(network, addr string) (net.Conn, error) {
				// lookup next dialer
				socks5Proxy := p.rbsocks5.Next()
				socks5Dialer := socks5Dialers[socks5Proxy]
				// use it to perform the request
				return socks5Dialer.Dial(network, addr)
			}, TLSClientConfig: &tls.Config{InsecureSkipVerify: true}}
			p.httpproxy.ConnectDial = nil
		} else {
			p.httpproxy.Tr.DialContext = p.Dialer.Dial
		}
		onConnectHTTP := p.OnConnectHTTP
		if p.options.OnConnectHTTPCallback != nil {
			onConnectHTTP = p.options.OnConnectHTTPCallback
		}
		onConnectHTTPS := p.OnConnectHTTPS
		if p.options.OnConnectHTTPSCallback != nil {
			onConnectHTTPS = p.options.OnConnectHTTPSCallback
		}
		onRequest := p.OnRequest
		if p.options.OnRequestCallback != nil {
			onRequest = p.options.OnRequestCallback
		}
		onResponse := p.OnResponse
		if p.options.OnResponseCallback != nil {
			onResponse = p.options.OnResponseCallback
		}
		p.httpproxy.OnRequest(goproxy.ReqHostMatches(regexp.MustCompile("^.*:80$"))).HandleConnectFunc(onConnectHTTP)
		p.httpproxy.OnRequest(goproxy.ReqHostMatches(regexp.MustCompile("^.*:443$"))).HandleConnectFunc(onConnectHTTPS)
		// catch all
		p.httpproxy.OnRequest().HandleConnectFunc(onConnectHTTPS)
		p.httpproxy.OnRequest().DoFunc(onRequest)
		p.httpproxy.OnResponse().DoFunc(onResponse)

		// Serve the certificate when the user makes requests to /proxify
		p.httpproxy.OnRequest(goproxy.DstHostIs("proxify")).DoFunc(
			func(r *http.Request, ctx *goproxy.ProxyCtx) (*http.Request, *http.Response) {
				if r.URL.Path != "/cacert.crt" {
					return r, goproxy.NewResponse(r, "text/plain", 404, "Invalid path given")
				}

				_, ca := p.certs.GetCA()
				reader := bytes.NewReader(ca)

				header := http.Header{}
				header.Set("Content-Type", "application/pkix-cert")
				resp := &http.Response{
					Request:          r,
					TransferEncoding: r.TransferEncoding,
					Header:           header,
					StatusCode:       200,
					Status:           http.StatusText(200),
					ContentLength:    int64(reader.Len()),
					Body:             ioutil.NopCloser(reader),
				}
				return r, resp
			},
		)
		go http.ListenAndServe(p.options.ListenAddrHTTP, p.httpproxy) // nolint
	}

	// socks5 proxy
	if p.socks5proxy != nil {
		if p.httpproxy != nil {
			httpProxyIP, httpProxyPort, err := net.SplitHostPort(p.options.ListenAddrHTTP)
			if err != nil {
				return err
			}
			httpProxyPortUint, err := strconv.ParseInt(httpProxyPort, 10, 32)
			if err != nil {
				return err
			}
			p.socks5tunnel, err = superproxy.NewSuperProxy(httpProxyIP, uint16(httpProxyPortUint), superproxy.ProxyTypeHTTP, "", "", "")
			if err != nil {
				return err
			}
			p.bufioPool = bufiopool.New(4096, 4096)
		}

		return p.socks5proxy.ListenAndServe("tcp", p.options.ListenAddrSocks5)
	}

	return nil
}

func (p *Proxy) Stop() {

}

func NewProxy(options *Options) (*Proxy, error) {
	log.Printf("%#v\n%d\n", options.UpstreamHTTPProxies, len(options.UpstreamHTTPProxies))
	certs, err := certs.New(&certs.Options{
		CacheSize: options.CertCacheSize,
		Directory: options.Directory,
	})
	if err != nil {
		return nil, err
	}

	var httpproxy *goproxy.ProxyHttpServer
	if options.ListenAddrHTTP != "" {
		httpproxy = goproxy.NewProxyHttpServer()
		if options.Silent {
			httpproxy.Logger = log.New(ioutil.Discard, "", log.Ltime|log.Lshortfile)
		} else if options.Verbose {
			httpproxy.Verbose = true
		} else {
			httpproxy.Verbose = false
		}
	}

	ca, _ := certs.GetCA()
	goproxy.GoproxyCa = ca
	goproxy.OkConnect = &goproxy.ConnectAction{Action: goproxy.ConnectAccept, TLSConfig: certs.TLSConfigFromCA()}
	goproxy.MitmConnect = &goproxy.ConnectAction{Action: goproxy.ConnectMitm, TLSConfig: certs.TLSConfigFromCA()}
	goproxy.HTTPMitmConnect = &goproxy.ConnectAction{Action: goproxy.ConnectHTTPMitm, TLSConfig: certs.TLSConfigFromCA()}
	goproxy.RejectConnect = &goproxy.ConnectAction{Action: goproxy.ConnectReject, TLSConfig: certs.TLSConfigFromCA()}

	logger := logger.NewLogger(&logger.OptionsLogger{
		Verbose:      options.Verbose,
		OutputFolder: options.OutputDirectory,
		DumpRequest:  options.DumpRequest,
		DumpResponse: options.DumpResponse,
		Elastic:      options.Elastic,
		Kafka:        options.Kafka,
	})

	var tdns *tinydns.TinyDNS

	fastdialerOptions := fastdialer.DefaultOptions
	fastdialerOptions.EnableFallback = true
	fastdialerOptions.Deny = options.Deny
	fastdialerOptions.Allow = options.Allow
	if options.ListenDNSAddr != "" {
		dnsmapping := make(map[string]string)
		for _, record := range strings.Split(options.DNSMapping, ",") {
			data := strings.Split(record, ":")
			if len(data) != 2 {
				continue
			}
			dnsmapping[data[0]] = data[1]
		}
		tdns = tinydns.NewTinyDNS(&tinydns.OptionsTinyDNS{
			ListenAddress:       options.ListenDNSAddr,
			Net:                 "udp",
			FallbackDNSResolver: options.DNSFallbackResolver,
			DomainToAddress:     dnsmapping,
		})
		fastdialerOptions.BaseResolvers = []string{"127.0.0.1" + options.ListenDNSAddr}
	}
	dialer, err := fastdialer.NewDialer(fastdialerOptions)
	if err != nil {
		return nil, err
	}

	var rbhttp, rbsocks5 *rbtransport.RoundTransport
	if len(options.UpstreamHTTPProxies) > 0 {
		rbhttp, err = rbtransport.NewWithOptions(options.UpstreamProxyRequestsNumber, options.UpstreamHTTPProxies...)
		if err != nil {
			return nil, err
		}
	}
	if len(options.UpstreamSock5Proxies) > 0 {
		rbsocks5, err = rbtransport.NewWithOptions(options.UpstreamProxyRequestsNumber, options.UpstreamSock5Proxies...)
		if err != nil {
			return nil, err
		}
	}

	proxy := &Proxy{
		httpproxy: httpproxy,
		certs:     certs,
		logger:    logger,
		options:   options,
		Dialer:    dialer,
		tinydns:   tdns,
		rbhttp:    rbhttp,
		rbsocks5:  rbsocks5,
	}

	var socks5proxy *socks5.Server
	if options.ListenAddrSocks5 != "" {
		socks5Config := &socks5.Config{
			Dial: proxy.httpTunnelDialer,
		}
		if options.Silent {
			socks5Config.Logger = log.New(ioutil.Discard, "", log.Ltime|log.Lshortfile)
		}
		socks5proxy, err = socks5.New(socks5Config)
		if err != nil {
			return nil, err
		}
	}

	proxy.socks5proxy = socks5proxy

	return proxy, nil
}

func (p *Proxy) httpTunnelDialer(ctx context.Context, network, addr string) (net.Conn, error) {
	return p.socks5tunnel.MakeTunnel(nil, nil, p.bufioPool, addr)
}<|MERGE_RESOLUTION|>--- conflicted
+++ resolved
@@ -25,13 +25,10 @@
 	"github.com/projectdiscovery/fastdialer/fastdialer"
 	"github.com/projectdiscovery/mapsutil"
 	"github.com/projectdiscovery/proxify/pkg/certs"
-<<<<<<< HEAD
-=======
 	"github.com/projectdiscovery/proxify/pkg/logger"
 	"github.com/projectdiscovery/proxify/pkg/logger/elastic"
 	"github.com/projectdiscovery/proxify/pkg/logger/kafka"
 	"github.com/projectdiscovery/proxify/pkg/types"
->>>>>>> ed5aa85e
 	"github.com/projectdiscovery/tinydns"
 	"github.com/rs/xid"
 	"golang.org/x/net/proxy"
@@ -42,7 +39,6 @@
 type OnConnectFunc func(string, *goproxy.ProxyCtx) (*goproxy.ConnectAction, string)
 
 type Options struct {
-<<<<<<< HEAD
 	DumpRequest                 bool
 	DumpResponse                bool
 	Silent                      bool
@@ -68,34 +64,8 @@
 	Deny                        []string
 	Allow                       []string
 	UpstreamProxyRequestsNumber int
-=======
-	DumpRequest             bool
-	DumpResponse            bool
-	Silent                  bool
-	Verbose                 bool
-	CertCacheSize           int
-	Directory               string
-	ListenAddrHTTP          string
-	ListenAddrSocks5        string
-	OutputDirectory         string
-	RequestDSL              string
-	ResponseDSL             string
-	UpstreamHTTPProxy       string
-	UpstreamSock5Proxy      string
-	ListenDNSAddr           string
-	DNSMapping              string
-	DNSFallbackResolver     string
-	RequestMatchReplaceDSL  string
-	ResponseMatchReplaceDSL string
-	OnConnectHTTPCallback   OnConnectFunc
-	OnConnectHTTPSCallback  OnConnectFunc
-	OnRequestCallback       OnRequestFunc
-	OnResponseCallback      OnResponseFunc
-	Deny                    types.CustomList
-	Allow                   types.CustomList
-	Elastic                 *elastic.Options
-	Kafka                   *kafka.Options
->>>>>>> ed5aa85e
+	Elastic                     *elastic.Options
+	Kafka                       *kafka.Options
 }
 
 type Proxy struct {
