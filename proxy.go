--- conflicted
+++ resolved
@@ -67,24 +67,15 @@
 }
 
 type Proxy struct {
-<<<<<<< HEAD
-	Dialer    *fastdialer.Dialer
-	options   *Options
-	logger    *logger.Logger
-	certs     *certs.Manager
-	httpproxy *goproxy.ProxyHttpServer
-	tinydns   *tinydns.TinyDNS
-=======
 	Dialer       *fastdialer.Dialer
 	options      *Options
-	logger       *Logger
+	logger       *logger.Logger
 	certs        *certs.Manager
 	httpproxy    *goproxy.ProxyHttpServer
 	socks5proxy  *socks5.Server
 	socks5tunnel *superproxy.SuperProxy
 	bufioPool    *bufiopool.Pool
 	tinydns      *tinydns.TinyDNS
->>>>>>> e0bcbe6d
 }
 
 func (p *Proxy) OnRequest(req *http.Request, ctx *goproxy.ProxyCtx) (*http.Request, *http.Response) {
@@ -134,18 +125,13 @@
 	return resp
 }
 
-<<<<<<< HEAD
-func (p *Proxy) OnConnect(host string, ctx *goproxy.ProxyCtx) (*goproxy.ConnectAction, string) {
+func (p *Proxy) OnConnectHTTP(host string, ctx *goproxy.ProxyCtx) (*goproxy.ConnectAction, string) {
 	ctx.UserData = types.UserData{Host: host}
-=======
-func (p *Proxy) OnConnectHTTP(host string, ctx *goproxy.ProxyCtx) (*goproxy.ConnectAction, string) {
-	ctx.UserData = UserData{host: host}
 	return goproxy.HTTPMitmConnect, host
 }
 
 func (p *Proxy) OnConnectHTTPS(host string, ctx *goproxy.ProxyCtx) (*goproxy.ConnectAction, string) {
-	ctx.UserData = UserData{host: host}
->>>>>>> e0bcbe6d
+	ctx.UserData = types.UserData{Host: host}
 	return goproxy.MitmConnect, host
 }
 
